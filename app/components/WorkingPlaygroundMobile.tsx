--- conflicted
+++ resolved
@@ -1080,17 +1080,6 @@
                             width: '64px', // 稍微增大按钮
                             height: '64px',
                             borderRadius: '50%',
-<<<<<<< HEAD
-                            background: 'rgba(0, 0, 0, 0.7)', // 改为黑色半透明背景
-                            display: 'flex',
-                            alignItems: 'center',
-                            justifyContent: 'center',
-                            boxShadow: '0 4px 12px rgba(0, 0, 0, 0.3)',
-                            border: '2px solid #ffffff', // 添加白色边框
-                          }}>
-                            <PlayCircleOutlined style={{
-                              fontSize: '32px',
-=======
                             background: 'rgba(230, 0, 51, 0.9)', // 使用品牌红色背景
                             display: 'flex',
                             alignItems: 'center',
@@ -1100,7 +1089,6 @@
                           }}>
                             <PlayCircleOutlined style={{
                               fontSize: '36px', // 增大图标
->>>>>>> 2327c189
                               color: '#ffffff', // 改为白色图标
                               marginLeft: '4px' // 调整播放图标位置
                             }} />
